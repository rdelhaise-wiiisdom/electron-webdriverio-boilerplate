--- conflicted
+++ resolved
@@ -102,16 +102,12 @@
     "concurrently": "^3.1.0",
     "cross-env": "^3.1.1",
     "css-loader": "^0.25.0",
-    "css-modules-require-hook": "^4.0.1",
+    "css-modules-require-hook": "^4.0.5",
     "del": "^2.2.2",
     "devtron": "^1.3.0",
-<<<<<<< HEAD
-    "electron": "^1.3.4",
+    "electron": "^1.4.3",
     "electron-builder": "^5.26.0",
     "electron-debug": "^1.0.1",
-=======
-    "electron": "^1.4.3",
->>>>>>> 4606e2f0
     "electron-devtools-installer": "^2.0.1",
     "electron-rebuild": "^1.2.1",
     "enzyme": "^2.4.1",
@@ -129,35 +125,25 @@
     "express": "^4.14.0",
     "extract-text-webpack-plugin": "^1.0.1",
     "fbjs-scripts": "^0.7.1",
-<<<<<<< HEAD
     "html-webpack-plugin": "^2.22.0",
-    "jsdom": "^9.4.1",
-=======
     "jsdom": "^9.6.0",
->>>>>>> 4606e2f0
     "json-loader": "^0.5.4",
     "minimist": "^1.2.0",
     "mocha": "^3.1.0",
     "node-libs-browser": "^1.0.0",
-    "postcss": "^5.1.2",
+    "postcss": "^5.2.4",
     "react": "^15.3.2",
     "react-addons-test-utils": "^15.3.2",
-<<<<<<< HEAD
     "react-dom": "^15.3.2",
     "react-redux": "^4.4.5",
-    "react-router": "^2.8.0",
+    "react-router": "^2.8.1",
     "react-router-redux": "^4.0.6",
-    "redux": "^3.5.2",
-    "redux-logger": "^2.6.1",
+    "redux": "^3.6.0",
+    "redux-logger": "^2.7.0",
     "redux-thunk": "^2.1.0",
     "sinon": "^1.17.6",
-    "source-map-support": "^0.4.2",
-    "spectron": "^3.3.0",
-=======
-    "redux-logger": "^2.7.0",
-    "sinon": "^1.17.6",
+    "source-map-support": "^0.4.3",
     "spectron": "^3.4.0",
->>>>>>> 4606e2f0
     "style-loader": "^0.13.1",
     "tcomb": "^3.2.15",
     "webpack": "^1.13.2",
@@ -166,23 +152,6 @@
     "webpack-merge": "^0.14.1",
     "webpack-validator": "^2.2.9"
   },
-<<<<<<< HEAD
-=======
-  "dependencies": {
-    "css-modules-require-hook": "^4.0.5",
-    "electron-debug": "^1.0.1",
-    "font-awesome": "^4.6.3",
-    "postcss": "^5.2.4",
-    "react": "^15.3.2",
-    "react-dom": "^15.3.2",
-    "react-redux": "^4.4.5",
-    "react-router": "^2.8.1",
-    "react-router-redux": "^4.0.6",
-    "redux": "^3.6.0",
-    "redux-thunk": "^2.1.0",
-    "source-map-support": "^0.4.3"
-  },
->>>>>>> 4606e2f0
   "devEngines": {
     "node": "4.x || 5.x || 6.x",
     "npm": "3.x"
